--- conflicted
+++ resolved
@@ -14,16 +14,7 @@
 	"sigs.k8s.io/controller-runtime/pkg/reconcile"
 )
 
-<<<<<<< HEAD
-func (r *ReconcileActiveGate) createDesiredStatefulSet(instance *v1alpha1.DynaKube, secret *corev1.Secret) (*appsv1.StatefulSet, error) {
-	dtc, err := r.dtcBuildFunc(r.client, instance, secret)
-	if err != nil {
-		return nil, err
-	}
-
-=======
-func (r *ReconcileActiveGate) createDesiredStatefulSet(instance *v1alpha1.ActiveGate, dtc dtclient.Client) (*appsv1.StatefulSet, error) {
->>>>>>> 41704153
+func (r *ReconcileActiveGate) createDesiredStatefulSet(instance *v1alpha1.DynaKube, dtc dtclient.Client) (*appsv1.StatefulSet, error) {
 	tenantInfo, err := dtc.GetTenantInfo()
 	if err != nil {
 		return nil, err
