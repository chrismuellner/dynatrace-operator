--- conflicted
+++ resolved
@@ -66,18 +66,10 @@
 	label := "dynatrace-activegate-127-0-0-1-" + port
 
 	t.Run("AddToDashboard", func(t *testing.T) {
-<<<<<<< HEAD
-		r.dtcBuildFunc = func(rtc client.Client, instance *dynatracev1alpha1.DynaKube, secret *corev1.Secret) (dtclient.Client, error) {
-			mockClient := &dtclient.MockDynatraceClient{}
-			mockClient.
-				On("AddToDashboard", label, server.URL, string(tokenValue)).
-				Return(label, nil)
-=======
 		dtc := &dtclient.MockDynatraceClient{}
 		dtc.
 			On("AddToDashboard", label, server.URL, string(tokenValue)).
 			Return(label, nil)
->>>>>>> 41704153
 
 		id, err := r.addToDashboard(dtc, instance)
 		assert.NoError(t, err)
@@ -85,25 +77,12 @@
 		assert.Equal(t, label, id)
 	})
 	t.Run("AddToDashboard error from api", func(t *testing.T) {
-<<<<<<< HEAD
-		r.dtcBuildFunc = func(rtc client.Client, instance *dynatracev1alpha1.DynaKube, secret *corev1.Secret) (dtclient.Client, error) {
-			mockClient := &dtclient.MockDynatraceClient{}
-			mockClient.
-				On("AddToDashboard", label, server.URL, string(tokenValue)).
-				Return(label, dtclient.ServerError{Code: 400, Message: "mock error"}).
-				Once()
-
-			return mockClient, nil
-		}
-		id, err := r.addToDashboard(tokenSecret, instance)
-=======
 		dtc := &dtclient.MockDynatraceClient{}
 		dtc.
 			On("AddToDashboard", label, server.URL, string(tokenValue)).
 			Return(label, dtclient.ServerError{Code: 400, Message: "mock error"}).
 			Once()
 		id, err := r.addToDashboard(dtc, instance)
->>>>>>> 41704153
 		assert.Error(t, err)
 		assert.NotEmpty(t, id)
 		assert.Equal(t, label, id)
@@ -113,19 +92,8 @@
 		err := r.client.Update(context.TODO(), tokenSecret)
 		assert.NoError(t, err)
 
-<<<<<<< HEAD
-		id, err := r.addToDashboard(tokenSecret, instance)
-		assert.Empty(t, id)
-		assert.EqualError(t, err, "secret has no bearer token")
-	})
-	t.Run("AddToDashboard error building dynatrace client", func(t *testing.T) {
-		r.dtcBuildFunc = func(rtc client.Client, instance *dynatracev1alpha1.DynaKube, secret *corev1.Secret) (dtclient.Client, error) {
-			return nil, fmt.Errorf("some error")
-		}
-=======
-		dtc, err := createFakeDTClient(nil, nil, nil)
-		assert.NoError(t, err)
->>>>>>> 41704153
+		dtc, err := createFakeDTClient(nil, nil, nil)
+		assert.NoError(t, err)
 
 		id, err := r.addToDashboard(dtc, instance)
 		assert.Empty(t, id)
